"""
Test the datasets module
"""
# Author: Alexandre Abraham
# License: simplified BSD

import os
import shutil
from tempfile import mkdtemp, mktemp
import numpy as np

from nose import with_setup
from nose.tools import assert_true, assert_false, assert_equal, assert_raises

from .. import datasets
from .._utils.testing import mock_urllib2, wrap_chunk_read_,\
    FetchFilesMock

currdir = os.path.dirname(os.path.abspath(__file__))
datadir = os.path.join(currdir, 'data')
tmpdir = None
url_mock = None
file_mock = None


def setup_tmpdata():
    # create temporary dir
    global tmpdir
    tmpdir = mkdtemp()


def setup_tmpdata_and_mock():
    setup_tmpdata()
    global url_mock
    url_mock = mock_urllib2()
    datasets.urllib2 = url_mock
    datasets._chunk_read_ = wrap_chunk_read_(datasets._chunk_read_)
    global file_mock
    file_mock = FetchFilesMock()
    datasets._fetch_files = file_mock


def teardown_tmpdata():
    # remove temporary dir
    global tmpdir
    if tmpdir is not None:
        shutil.rmtree(tmpdir)


def test_md5_sum_file():
    # Create dummy temporary file
    f = mktemp()
    out = open(f, 'w')
    out.write('abcfeg')
    out.close()
    assert_equal(datasets._md5_sum_file(f), '18f32295c556b2a1a3a8e68fe1ad40f7')
    os.remove(f)


def test_read_md5_sum_file():
    # Create dummy temporary file
    f = mktemp()
    out = open(f, 'w')
    out.write('20861c8c3fe177da19a7e9539a5dbac  /tmp/test\n'
              '70886dcabe7bf5c5a1c24ca24e4cbd94  test/some_image.nii')
    out.close()
    h = datasets._read_md5_sum_file(f)
    assert_true('/tmp/test' in h)
    assert_false('/etc/test' in h)
    assert_equal(h['test/some_image.nii'], '70886dcabe7bf5c5a1c24ca24e4cbd94')
    assert_equal(h['/tmp/test'], '20861c8c3fe177da19a7e9539a5dbac')
    os.remove(f)


def test_tree():
    # Create a dummy directory tree
    parent = mkdtemp()

    open(os.path.join(parent, 'file1'), 'w').close()
    open(os.path.join(parent, 'file2'), 'w').close()
    dir1 = os.path.join(parent, 'dir1')
    dir11 = os.path.join(dir1, 'dir11')
    dir12 = os.path.join(dir1, 'dir12')
    dir2 = os.path.join(parent, 'dir2')
    os.mkdir(dir1)
    os.mkdir(dir11)
    os.mkdir(dir12)
    os.mkdir(dir2)
    open(os.path.join(dir1, 'file11'), 'w').close()
    open(os.path.join(dir1, 'file12'), 'w').close()
    open(os.path.join(dir11, 'file111'), 'w').close()
    open(os.path.join(dir2, 'file21'), 'w').close()

    tree_ = datasets._tree(parent)

    # Check the tree
    #assert_equal(tree_[0]['dir1'][0]['dir11'][0], 'file111')
    #assert_equal(len(tree_[0]['dir1'][1]['dir12']), 0)
    #assert_equal(tree_[0]['dir1'][2], 'file11')
    #assert_equal(tree_[0]['dir1'][3], 'file12')
    #assert_equal(tree_[1]['dir2'][0], 'file21')
    #assert_equal(tree_[2], 'file1')
    #assert_equal(tree_[3], 'file2')
    assert_equal(tree_[0][1][0][1][0], os.path.join(dir11, 'file111'))
    assert_equal(len(tree_[0][1][1][1]), 0)
    assert_equal(tree_[0][1][2], os.path.join(dir1, 'file11'))
    assert_equal(tree_[0][1][3], os.path.join(dir1, 'file12'))
    assert_equal(tree_[1][1][0], os.path.join(dir2, 'file21'))
    assert_equal(tree_[2], os.path.join(parent, 'file1'))
    assert_equal(tree_[3], os.path.join(parent, 'file2'))

    # Clean
    shutil.rmtree(parent)


def test_movetree():
    # Create a dummy directory tree
    parent = mkdtemp()

    dir1 = os.path.join(parent, 'dir1')
    dir11 = os.path.join(dir1, 'dir11')
    dir12 = os.path.join(dir1, 'dir12')
    dir2 = os.path.join(parent, 'dir2')
    os.mkdir(dir1)
    os.mkdir(dir11)
    os.mkdir(dir12)
    os.mkdir(dir2)
    os.mkdir(os.path.join(dir2, 'dir12'))
    open(os.path.join(dir1, 'file11'), 'w').close()
    open(os.path.join(dir1, 'file12'), 'w').close()
    open(os.path.join(dir11, 'file111'), 'w').close()
    open(os.path.join(dir12, 'file121'), 'w').close()
    open(os.path.join(dir2, 'file21'), 'w').close()

    datasets.movetree(dir1, dir2)

    assert_false(os.path.exists(dir11))
    assert_false(os.path.exists(dir12))
    assert_false(os.path.exists(os.path.join(dir1, 'file11')))
    assert_false(os.path.exists(os.path.join(dir1, 'file12')))
    assert_false(os.path.exists(os.path.join(dir11, 'file111')))
    assert_false(os.path.exists(os.path.join(dir12, 'file121')))
    dir11 = os.path.join(dir2, 'dir11')
    dir12 = os.path.join(dir2, 'dir12')

    assert_true(os.path.exists(dir11))
    assert_true(os.path.exists(dir12))
    assert_true(os.path.exists(os.path.join(dir2, 'file11')))
    assert_true(os.path.exists(os.path.join(dir2, 'file12')))
    assert_true(os.path.exists(os.path.join(dir11, 'file111')))
    assert_true(os.path.exists(os.path.join(dir12, 'file121')))


@with_setup(setup_tmpdata, teardown_tmpdata)
def test_fetch_haxby_simple():
    local_url = "file://" + os.path.join(datadir, "pymvpa-exampledata.tar.bz2")
    haxby = datasets.fetch_haxby_simple(data_dir=tmpdir, url=local_url)
    datasetdir = os.path.join(tmpdir, 'haxby2001_simple', 'pymvpa-exampledata')
    for key, file in [
            ('session_target', 'attributes.txt'),
            ('func', 'bold.nii.gz'),
            ('mask', 'mask.nii.gz'),
            ('conditions_target', 'attributes_literal.txt')]:
        assert_equal(haxby[key], os.path.join(datasetdir, file))
        assert_true(os.path.exists(os.path.join(datasetdir, file)))


@with_setup(setup_tmpdata, teardown_tmpdata)
def test_fail_fetch_haxby_simple():
    # Test a dataset fetching failure to validate sandboxing
    local_url = "file://" + os.path.join(datadir, "pymvpa-exampledata.tar.bz2")
    datasetdir = os.path.join(tmpdir, 'haxby2001_simple', 'pymvpa-exampledata')
    os.makedirs(datasetdir)
    # Create a dummy file. If sandboxing is successful, it won't be overwritten
    dummy = open(os.path.join(datasetdir, 'attributes.txt'), 'w')
    dummy.write('stuff')
    dummy.close()

    path = 'pymvpa-exampledata'

    opts = {'uncompress': True}
    files = [
            (os.path.join(path, 'attributes.txt'), local_url, opts),
            # The following file does not exists. It will cause an abortion of
            # the fetching procedure
            (os.path.join(path, 'bald.nii.gz'), local_url, opts)
    ]

    assert_raises(IOError, datasets._fetch_files, 'haxby2001_simple', files,
            data_dir=tmpdir)
    dummy = open(os.path.join(datasetdir, 'attributes.txt'), 'r')
    stuff = dummy.read(5)
    dummy.close()
    assert_equal(stuff, 'stuff')


# Smoke tests for the rest of the fetchers


@with_setup(setup_tmpdata_and_mock, teardown_tmpdata)
def test_fetch_craddock_2011_atlas():
    bunch = datasets.fetch_craddock_2011_atlas(data_dir=tmpdir)

    keys = ("scorr_mean", "tcorr_mean",
            "scorr_2level", "tcorr_2level",
            "random")
    filenames = [
            "scorr05_mean_all.nii.gz",
            "tcorr05_mean_all.nii.gz",
            "scorr05_2level_all.nii.gz",
            "tcorr05_2level_all.nii.gz",
            "random_all.nii.gz",
    ]
    assert_equal(len(url_mock.urls), 1)
    for key, fn in zip(keys, filenames):
        assert_equal(bunch[key], os.path.join(tmpdir, 'craddock_2011', fn))


@with_setup(setup_tmpdata_and_mock, teardown_tmpdata)
def test_fetch_smith_2009_atlas():
    bunch = datasets.fetch_smith_2009(data_dir=tmpdir)

    keys = ("rsn20", "rsn10", "rsn70",
            "bm20", "bm10", "bm70")
    filenames = [
            "rsn20.nii.gz",
            "PNAS_Smith09_rsn10.nii.gz",
            "rsn70.nii.gz",
            "bm20.nii.gz",
            "PNAS_Smith09_bm10.nii.gz",
            "bm70.nii.gz",
    ]

    assert_equal(len(url_mock.urls), 6)
    for key, fn in zip(keys, filenames):
        assert_equal(bunch[key], os.path.join(tmpdir, 'smith_2009', fn))


@with_setup(setup_tmpdata_and_mock, teardown_tmpdata)
def test_fetch_haxby():
    for i in range(1, 6):
        haxby = datasets.fetch_haxby(data_dir=tmpdir, n_subjects=i)
        assert_equal(len(url_mock.urls), 1 + (i == 1))  # subject_data + md5
        assert_equal(len(haxby.func), i)
        assert_equal(len(haxby.anat), i)
        assert_equal(len(haxby.session_target), i)
        assert_equal(len(haxby.mask_vt), i)
        assert_equal(len(haxby.mask_face), i)
        assert_equal(len(haxby.mask_house), i)
        assert_equal(len(haxby.mask_face_little), i)
        assert_equal(len(haxby.mask_house_little), i)
        url_mock.reset()


@with_setup(setup_tmpdata_and_mock, teardown_tmpdata)
def test_fetch_nyu_rest():
    # First session, all subjects
    nyu = datasets.fetch_nyu_rest(data_dir=tmpdir)
    assert_equal(len(url_mock.urls), 2)
    assert_equal(len(nyu.func), 25)
    assert_equal(len(nyu.anat_anon), 25)
    assert_equal(len(nyu.anat_skull), 25)
    assert_true(np.all(np.asarray(nyu.session) == 1))

    # All sessions, 12 subjects
    url_mock.reset()
    nyu = datasets.fetch_nyu_rest(data_dir=tmpdir, sessions=[1, 2, 3],
                                  n_subjects=12)
    # Session 1 has already been downloaded
    assert_equal(len(url_mock.urls), 2)
    assert_equal(len(nyu.func), 36)
    assert_equal(len(nyu.anat_anon), 36)
    assert_equal(len(nyu.anat_skull), 36)
    s = np.asarray(nyu.session)
    assert_true(np.all(s[:12] == 1))
    assert_true(np.all(s[12:24] == 2))
    assert_true(np.all(s[24:] == 3))


@with_setup(setup_tmpdata_and_mock, teardown_tmpdata)
def test_fetch_adhd():
    local_url = "file://" + datadir

    sub1 = ['3902469', '7774305', '3699991']
    sub2 = ['2014113', '4275075', '1019436', '3154996', '3884955', '0027034',
            '4134561', '0027018', '6115230', '0027037', '8409791', '0027011']
    sub3 = ['3007585', '8697774', '9750701', '0010064', '0021019', '0010042',
            '0010128', '2497695', '4164316', '1552181', '4046678', '0023012']
    sub4 = ['1679142', '1206380', '0023008', '4016887', '1418396', '2950754',
            '3994098', '3520880', '1517058', '9744150', '1562298', '3205761',
            '3624598']
    subs = np.asarray(sub1 + sub2 + sub3 + sub4)
    subs = subs.view(dtype=[('Subject', 'S7')])
    file_mock.add_csv('ADHD200_40subs_motion_parameters_and_phenotypics.csv',
            subs)

    adhd = datasets.fetch_adhd(data_dir=tmpdir, url=local_url, n_subjects=12)
    assert_equal(len(adhd.func), 12)
    assert_equal(len(adhd.confounds), 12)
    assert_equal(len(url_mock.urls), 2)


@with_setup(setup_tmpdata_and_mock, teardown_tmpdata)
def test_miyawaki2008():
    dataset = datasets.fetch_miyawaki2008(data_dir=tmpdir)
    assert_equal(len(dataset.func), 32)
    assert_equal(len(dataset.label), 32)
    assert_true(isinstance(dataset.mask, basestring))
    assert_equal(len(dataset.mask_roi), 38)
    assert_equal(len(url_mock.urls), 1)


@with_setup(setup_tmpdata_and_mock, teardown_tmpdata)
def test_fetch_msdl_atlas():
    dataset = datasets.fetch_msdl_atlas(data_dir=tmpdir)
    assert_true(isinstance(dataset.labels, basestring))
    assert_true(isinstance(dataset.maps, basestring))
    assert_equal(len(url_mock.urls), 1)


@with_setup(setup_tmpdata_and_mock, teardown_tmpdata)
def test_fetch_icbm152_2009():
    dataset = datasets.fetch_icbm152_2009(data_dir=tmpdir)
    assert_true(isinstance(dataset.csf, basestring))
    assert_true(isinstance(dataset.eye_mask, basestring))
    assert_true(isinstance(dataset.face_mask, basestring))
    assert_true(isinstance(dataset.gm, basestring))
    assert_true(isinstance(dataset.mask, basestring))
    assert_true(isinstance(dataset.pd, basestring))
    assert_true(isinstance(dataset.t1, basestring))
    assert_true(isinstance(dataset.t2, basestring))
    assert_true(isinstance(dataset.t2_relax, basestring))
    assert_true(isinstance(dataset.wm, basestring))
    assert_equal(len(url_mock.urls), 1)


@with_setup(setup_tmpdata_and_mock, teardown_tmpdata)
def test_fetch_yeo_2011_atlas():
    dataset = datasets.fetch_yeo_2011_atlas(data_dir=tmpdir)
    assert_true(isinstance(dataset.anat, basestring))
    assert_true(isinstance(dataset.colors_17, basestring))
    assert_true(isinstance(dataset.colors_7, basestring))
    assert_true(isinstance(dataset.liberal_17, basestring))
    assert_true(isinstance(dataset.liberal_7, basestring))
    assert_true(isinstance(dataset.tight_17, basestring))
    assert_true(isinstance(dataset.tight_7, basestring))
    assert_equal(len(url_mock.urls), 1)


@with_setup(setup_tmpdata_and_mock, teardown_tmpdata)
def test_fetch_localizer_contrasts():
    local_url = "file://" + datadir
    ids = np.asarray(['S%2d' % i for i in range(94)])
    ids = ids.view(dtype=[('subject_id', 'S3')])
    file_mock.add_csv('cubicwebexport.csv', ids)
    file_mock.add_csv('cubicwebexport2.csv', ids)

    # Disabled: cannot be tested without actually fetching covariates CSV file
    # All subjects
    dataset = datasets.fetch_localizer_contrasts(["checkerboard"],
                                                 data_dir=tmpdir,
                                                 url=local_url)
    assert_true(dataset.anats is None)
    assert_true(dataset.tmaps is None)
    assert_true(dataset.masks is None)
    assert_true(isinstance(dataset.ext_vars, np.recarray))
    assert_true(isinstance(dataset.cmaps[0], basestring))
    assert_equal(dataset.ext_vars.size, 94)
    assert_equal(len(dataset.cmaps), 94)

    # 20 subjects
    dataset = datasets.fetch_localizer_contrasts(["checkerboard"],
                                                 n_subjects=20,
                                                 data_dir=tmpdir,
                                                 url=local_url)
    assert_true(dataset.anats is None)
    assert_true(dataset.tmaps is None)
    assert_true(dataset.masks is None)
    assert_true(isinstance(dataset.cmaps[0], basestring))
    assert_true(isinstance(dataset.ext_vars, np.recarray))
    assert_equal(len(dataset.cmaps), 20)
    assert_equal(dataset.ext_vars.size, 20)

    # Multiple contrasts
    dataset = datasets.fetch_localizer_contrasts(
        ["checkerboard", "horizontal checkerboard"],
        n_subjects=20, data_dir=tmpdir)
    assert_true(dataset.anats is None)
    assert_true(dataset.tmaps is None)
    assert_true(dataset.masks is None)
    assert_true(isinstance(dataset.ext_vars, np.recarray))
    assert_true(isinstance(dataset.cmaps[0], basestring))
    assert_equal(len(dataset.cmaps), 20 * 2)  # two contrasts are fetched
    assert_equal(dataset.ext_vars.size, 20)


@with_setup(setup_tmpdata_and_mock, teardown_tmpdata)
def test_fetch_localizer_calculation_task():
    local_url = "file://" + datadir
    ids = np.asarray(['S%2d' % i for i in range(94)])
    ids = ids.view(dtype=[('subject_id', 'S3')])
    file_mock.add_csv('cubicwebexport.csv', ids)
    file_mock.add_csv('cubicwebexport2.csv', ids)

    # Disabled: cannot be tested without actually fetching covariates CSV file
    # All subjects
<<<<<<< HEAD
    dataset = datasets.fetch_localizer_calculation_task(data_dir=tmpdir)
=======
    dataset = datasets.fetch_localizer_calculation_task(data_dir=tmpdir,
                                                        url=local_url)
    assert_true(dataset.anats is None)
    assert_true(dataset.tmaps is None)
    assert_true(dataset.masks is None)
    assert_true(isinstance(dataset.ext_vars, np.recarray))
>>>>>>> eb241a1d
    assert_true(isinstance(dataset.cmaps[0], basestring))
    assert_equal(dataset.ext_vars.size, 94)
    assert_equal(len(dataset.cmaps), 94)

    # 20 subjects
    dataset = datasets.fetch_localizer_calculation_task(n_subjects=20,
<<<<<<< HEAD
                                                        data_dir=tmpdir)
=======
                                                        data_dir=tmpdir,
                                                        url=local_url)
    assert_true(dataset.anats is None)
    assert_true(dataset.tmaps is None)
    assert_true(dataset.masks is None)
    assert_true(isinstance(dataset.ext_vars, np.recarray))
>>>>>>> eb241a1d
    assert_true(isinstance(dataset.cmaps[0], basestring))
    assert_equal(dataset.ext_vars.size, 20)
    assert_equal(len(dataset.cmaps), 20)


@with_setup(setup_tmpdata_and_mock, teardown_tmpdata)
def test_fetch_oasis_vbm():
    local_url = "file://" + datadir
    ids = np.asarray(['OAS1_%4d' % i for i in range(457)])
    ids = ids.view(dtype=[('ID', 'S9')])
    file_mock.add_csv('oasis_cross-sectional.csv', ids)

    # Disabled: cannot be tested without actually fetching covariates CSV file
    dataset = datasets.fetch_oasis_vbm(data_dir=tmpdir, url=local_url)
    assert_equal(len(dataset.gray_matter_maps), 403)
    assert_equal(len(dataset.white_matter_maps), 403)
    assert_true(isinstance(dataset.gray_matter_maps[0], basestring))
    assert_true(isinstance(dataset.white_matter_maps[0], basestring))
    assert_true(isinstance(dataset.ext_vars, np.recarray))
    assert_true(isinstance(dataset.data_usage_agreement, basestring))
    assert_equal(len(url_mock.urls), 3)

    dataset = datasets.fetch_oasis_vbm(data_dir=tmpdir, url=local_url,
                                       dartel_version=False)
    assert_equal(len(dataset.gray_matter_maps), 415)
    assert_equal(len(dataset.white_matter_maps), 415)
    assert_true(isinstance(dataset.gray_matter_maps[0], basestring))
    assert_true(isinstance(dataset.white_matter_maps[0], basestring))
    assert_true(isinstance(dataset.ext_vars, np.recarray))
    assert_true(isinstance(dataset.data_usage_agreement, basestring))
    assert_equal(len(url_mock.urls), 4)
    
def test_load_mni152_template():
    # All subjects
    template_nii = datasets.load_mni152_template()
    assert_equal(template_nii.shape, (91, 109, 91))
    assert_equal(template_nii.get_header().get_zooms(), (2.0, 2.0, 2.0))<|MERGE_RESOLUTION|>--- conflicted
+++ resolved
@@ -404,32 +404,18 @@
 
     # Disabled: cannot be tested without actually fetching covariates CSV file
     # All subjects
-<<<<<<< HEAD
-    dataset = datasets.fetch_localizer_calculation_task(data_dir=tmpdir)
-=======
     dataset = datasets.fetch_localizer_calculation_task(data_dir=tmpdir,
                                                         url=local_url)
-    assert_true(dataset.anats is None)
-    assert_true(dataset.tmaps is None)
-    assert_true(dataset.masks is None)
-    assert_true(isinstance(dataset.ext_vars, np.recarray))
->>>>>>> eb241a1d
+    assert_true(isinstance(dataset.ext_vars, np.recarray))
     assert_true(isinstance(dataset.cmaps[0], basestring))
     assert_equal(dataset.ext_vars.size, 94)
     assert_equal(len(dataset.cmaps), 94)
 
     # 20 subjects
     dataset = datasets.fetch_localizer_calculation_task(n_subjects=20,
-<<<<<<< HEAD
-                                                        data_dir=tmpdir)
-=======
                                                         data_dir=tmpdir,
                                                         url=local_url)
-    assert_true(dataset.anats is None)
-    assert_true(dataset.tmaps is None)
-    assert_true(dataset.masks is None)
-    assert_true(isinstance(dataset.ext_vars, np.recarray))
->>>>>>> eb241a1d
+    assert_true(isinstance(dataset.ext_vars, np.recarray))
     assert_true(isinstance(dataset.cmaps[0], basestring))
     assert_equal(dataset.ext_vars.size, 20)
     assert_equal(len(dataset.cmaps), 20)
@@ -461,7 +447,7 @@
     assert_true(isinstance(dataset.ext_vars, np.recarray))
     assert_true(isinstance(dataset.data_usage_agreement, basestring))
     assert_equal(len(url_mock.urls), 4)
-    
+
 def test_load_mni152_template():
     # All subjects
     template_nii = datasets.load_mni152_template()
