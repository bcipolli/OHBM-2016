# *- encoding: utf-8 -*-
# Author: Ben Cipollini, Ami Tsuchida
# License: BSD

import os.path as op

import nibabel as nib
import numpy as np
import matplotlib.pyplot as plt
from nilearn import datasets
from nilearn.image import index_img, math_img

from nibabel_ext import NiftiImageWithTerms
from nilearn_ext.datasets import fetch_neurovault
from nilearn_ext.decomposition import compare_components, generate_components
from nilearn_ext.plotting import (plot_component_comparisons, plot_components,
                                  plot_components_summary, plot_comparison_matrix,
                                  plot_term_comparisons)
from nilearn_ext.utils import get_ic_terms, get_match_idx_pair


def load_or_generate_components(hemi, out_dir='.', plot_dir=None, force=False,
                                *args, **kwargs):
    """Load an image and return if it exists, otherwise compute via ICA"""
    # Only re-run if image doesn't exist.
    img_path = op.join(out_dir, '%s_ica_components.nii.gz' % hemi)
    if not force and op.exists(img_path):
        img = NiftiImageWithTerms.from_filename(img_path)

    else:
        img = generate_components(hemi=hemi, out_dir=out_dir, *args, **kwargs)
        png_dir = op.join(out_dir, 'png')
        plot_components(img, hemi=hemi, out_dir=png_dir)
        plot_components_summary(img, hemi=hemi, out_dir=png_dir)
    return img


def concat_RL(R_img, L_img, rl_idx_pair, rl_sign_pair=None):
    """
    Given R and L ICA images and their component index pairs, concatenate images to
    create bilateral image using the index pairs. Sign flipping can be specified in rl_sign_pair.

    """
    # Make sure images have same number of components and indices are less than the n_components
    assert R_img.shape == L_img.shape
    n_components = R_img.shape[3]
    assert np.max(rl_idx_pair) < n_components
    n_rl_imgs = len(rl_idx_pair[0])
    assert n_rl_imgs == len(rl_idx_pair[1])
    if rl_sign_pair:
        assert n_rl_imgs == len(rl_sign_pair[0])
        assert n_rl_imgs == len(rl_sign_pair[1])

    # Match indice pairs and combine
    terms = R_img.terms.keys()
    rl_imgs = []
    rl_term_vals = []

    for i in range(n_rl_imgs):
        rci, lci = rl_idx_pair[0][i], rl_idx_pair[1][i]
        R_comp_img = index_img(R_img, rci)
        L_comp_img = index_img(L_img, lci)

        # sign flipping
        r_sign = rl_sign_pair[0][i] if rl_sign_pair else 1
        l_sign = rl_sign_pair[1][i] if rl_sign_pair else 1

        R_comp_img = math_img("%d*img" % (r_sign), img=R_comp_img)
        L_comp_img = math_img("%d*img" % (l_sign), img=L_comp_img)

        # combine images
        rl_imgs.append(math_img("r+l", r=R_comp_img, l=L_comp_img))

        # combine terms
        if terms:
            r_ic_terms, r_ic_term_vals = get_ic_terms(R_img.terms, rci, sign=r_sign)
            l_ic_terms, l_ic_term_vals = get_ic_terms(L_img.terms, lci, sign=l_sign)
            rl_term_vals.append((r_ic_term_vals + l_ic_term_vals) / 2)

    # Squash into single image
    concat_img = nib.concat_images(rl_imgs)
    if terms:
        concat_img.terms = dict(zip(terms, np.asarray(rl_term_vals).T))
    return concat_img


def compare_components_and_plot(images, labels, scoring, force_match=False, out_dir=None):
    """
    For any given pair of ica component images, compute score matrix and plot the matrix.
    Returns score matrix and sign matrix.
    """
    # Compare components
    # The sign_mat contains signs that gave the best score for the comparison
    score_mat, sign_mat = compare_components(images, labels, scoring)

    n_components = score_mat.shape[0]

    # Plot comparison matrix
    for normalize in [False, True]:
        plot_comparison_matrix(
            score_mat, labels, scoring, normalize=normalize, out_dir=out_dir)
    
    return score_mat, sign_mat


def get_dataset(dataset, max_images=np.inf, **kwargs):
    """Retrieve & normalize dataset from nilearn"""
    # Download
    if dataset == 'neurovault':
        images, term_scores = fetch_neurovault(max_images=max_images, **kwargs)

    elif dataset == 'abide':
        dataset = datasets.fetch_abide_pcp(
            n_subjects=min(94, max_images), **kwargs)
        images = [{'absolute_path': p} for p in dataset['func_preproc']]
        term_scores = None

    elif dataset == 'nyu':
        dataset = datasets.fetch_nyu_rest(
            n_subjects=min(25, max_images), **kwargs)
        images = [{'absolute_path': p} for p in dataset['func']]
        term_scores = None

    else:
        raise ValueError("Unknown dataset: %s" % dataset)
    return images, term_scores


<<<<<<< HEAD
def do_main_analysis(dataset, images, term_scores, key="wb", n_components=20,
                     plot=True, max_images=np.inf, scoring='l1norm', 
                     query_server=True, force=False, nii_dir=None, 
                     plot_dir=None, random_state=42, hemis=('wb', 'R', 'L')):
=======
def do_main_analysis(dataset, images, term_scores, key="wb",
                     force_match=False, n_components=20,
                     scoring='l1norm', query_server=True,
                     force=False, plot=True, nii_dir=None, plot_dir=None,
                     random_state=42, hemis=('wb', 'R', 'L')):
>>>>>>> 163326d0

    # Output directories
    nii_dir = nii_dir or op.join('ica_nii', dataset, str(n_components))
    plot_dir = plot_dir or op.join('ica_imgs', dataset,
                                   '%s-%dics' % (scoring, n_components),
                                   '%s-matching' % key)

    # 1) Components are generated for R-, L-only, and whole brain images.

    imgs = {}

    # Load or generate components
    kwargs = dict(images=[im['absolute_path'] for im in images],
                  n_components=n_components, term_scores=term_scores,
                  out_dir=nii_dir, plot_dir=plot_dir)
    for hemi in hemis:
        print("Running analyses on %s" % hemi)
        imgs[hemi] = (load_or_generate_components(hemi=hemi, force=force,
                                                  random_state=random_state, **kwargs))

    # 2) Compare components in order to get concatenated RL image
    #    "wb": R- and L- is compared to wb-components, then matched
    #    "rl": direct R- and L- comparison, using R as a ref
    #    "lr": direct R- and L- comparison, using L as a ref
    if key == "wb":
        comparisons = [('wb', 'R'), ('wb', 'L')]
    elif key == "rl":
        comparisons = [('R', 'L')]
    elif key == "lr":
        comparisons = [('L', 'R')]

    score_mats, sign_mats = {}, {}
    RL_arr = {}

    for comp in comparisons:

        img_pair = [imgs[comp[0]], imgs[comp[1]]]

<<<<<<< HEAD
        # Compare components and plot similarity matrix
        # The sign_mat contains signs that gave the best score for the comparison
        score_mat, sign_mat = compare_components_and_plot(images=img_pair, labels=comp,
                                                          scoring=scoring, out_dir=plot_dir)

        # Store score_mat and sign_mat
        score_mats[comp] = score_mat
        sign_mats[comp] = sign_mat
        
        # Get indices for matching up components for both forced and unforced one-to-one matching
        for force_match in [True, False]:
            force_status = 'forced' if force_match else 'unforced'
            plot_sub_dir = op.join(plot_dir, '%s-match' % force_status)
            match, unmatch = get_match_idx_pair(score_mat, sign_mat, force=force_match)
            
            # Store R and L indices/signs to match up R and L 
            for i, hem in enumerate(comp):
                if hem in ['R', 'L']:
                    RL_arr[(force_status, hem, "idx")] = match["idx"][i]
                    RL_arr[(force_status, hem, "sign")] = match["sign"][i]
            
            # If plot=True, plot matched (and unmatched, if unforced matching) components
            if plot:
                plot_component_comparisons(images=img_pair, labels=comp, 
                                           score_mat=score_mat, sign_mat=sign_mat, 
                                           force=force_match, out_dir=plot_sub_dir)
                           
    #3) Now match up R and L (forced vs unforced match)
    for force_match in [True, False]:
        force_status = 'forced' if force_match else 'unforced'
        plot_sub_dir = op.join(plot_dir, '%s-match' % force_status)
    
        rl_idx_pair = (RL_arr[(force_status, "R", "idx")], RL_arr[(force_status, "L", "idx")])
        rl_sign_pair = (RL_arr[(force_status, "R", "sign")], RL_arr[(force_status, "L", "sign")])
        imgs['RL-%s' % force_status] = concat_RL(R_img=imgs['R'], L_img=imgs['L'],
                                                 rl_idx_pair=rl_idx_pair,
                                                 rl_sign_pair=rl_sign_pair)

        # 4) Compare the concatenated image to bilateral components (ie wb vs RL)
        # Note that for wb-matching, diagnal components will be matched by definition
        comp = ('wb', 'RL-%s'% force_status)
        img_pair = [imgs[comp[0]], imgs[comp[1]]]
        score_mat, sign_mat = compare_components_and_plot(images=img_pair, labels=comp,
                                                          scoring=scoring, out_dir=plot_sub_dir)
=======
        # Compare components and plot if plot = True
        # The sign_mat contains signs that gave the best score for the comparison
        if plot:
            score_mat, sign_mat = compare_components_and_plot(images=img_pair, labels=comp,
                                                          scoring=scoring, force_match=force_match,
                                                          out_dir=plot_sub_dir)
        else:
            score_mat, sign_mat = compare_components(images=img_pair, labels=comp, scoring=scoring)
>>>>>>> 163326d0

        # Store score_mat and sign_mat
        score_mats[comp] = score_mat
        sign_mats[comp] = sign_mat

<<<<<<< HEAD
        # If plot=True, plot matched (and unmatched, if unforced matching) components
        if plot:
            plot_component_comparisons(images=img_pair, labels=comp,
                                       score_mat=score_mat, sign_mat=sign_mat,
                                       force=force_match, out_dir=plot_sub_dir)
        
            # Show term comparisons between the matched wb, R and L components
            match, unmatch = get_match_idx_pair(score_mat, sign_mat, force=force_match)
            terms = [imgs[hemi].terms for hemi in hemis]
        
            # component index list for wb, R and L
            wb_idx_arr = match["idx"][0]
            r_idx_arr, l_idx_arr = [arr[match["idx"][1]] for arr in rl_idx_pair]
            ic_idx_list = [wb_idx_arr, r_idx_arr, l_idx_arr]

            # sign flipping list for wb, R and L
            wb_sign_arr = match["sign"][0]
            r_sign_arr, l_sign_arr = [match["sign"][1] * arr[match["idx"][1]] for arr in rl_sign_pair]
            sign_list = [wb_sign_arr, r_sign_arr, l_sign_arr]
    
            plot_term_comparisons(terms, labels=hemis, ic_idx_list=ic_idx_list,
                                  sign_list=sign_list, color_list=['g', 'r', 'b'],
                                  top_n=5, bottom_n=5, standardize=True, out_dir=plot_sub_dir)
=======
        # Get indices for matching up R and L components
        matched_idx_arr, unmatched_idx_arr = get_match_idx_pair(score_mat, sign_mat,
                                                                force=force_match)
        if comp[0] == 'R':
            r_idx_arr = matched_idx_arr[0]
            r_sign_arr = np.ones(n_components)
        elif comp[0] == 'L':
            l_idx_arr = matched_idx_arr[0]
            l_sign_arr = np.ones(n_components)

        if comp[1] == 'R':
            r_idx_arr = matched_idx_arr[1]
            r_sign_arr = matched_idx_arr[2]
        elif comp[1] == 'L':
            l_idx_arr = matched_idx_arr[1]
            l_sign_arr = matched_idx_arr[2]

    # 3) Now match up R and L
    imgs['RL'] = concat_RL(R_img=imgs['R'], L_img=imgs['L'],
                           rl_idx_pair=(r_idx_arr, l_idx_arr),
                           rl_sign_pair=(r_sign_arr, l_sign_arr))

    # 4) Now compare the concatenated image to bilateral components
    # Note that for wb-matching, diagnal components will be matched by definition
    comp = ('wb', 'RL')
    img_pair = [imgs['wb'], imgs['RL']]
    if plot:
        score_mat, sign_mat = compare_components_and_plot(images=img_pair, labels=comp,
                                                      scoring=scoring, force_match=force_match,
                                                      out_dir=plot_sub_dir)
    else:
        score_mat, sign_mat = compare_components(images=img_pair, labels=comp, scoring=scoring)

    # Store score_mat and sign_mat
    score_mats[comp] = score_mat
    sign_mats[comp] = sign_mat

    # Show term comparisons between the matched wb, R and L components if plot=True
    if plot:
        terms = [imgs[hemi].terms for hemi in hemis]
        matched_idx_arr, unmatched_idx_arr = get_match_idx_pair(score_mat, sign_mat,
                                                            force=force_match)
        # component index list for wb, R and L
        wb_idx_arr = matched_idx_arr[0]
        r_idx_arr = r_idx_arr[matched_idx_arr[1]]
        l_idx_arr = l_idx_arr[matched_idx_arr[1]]
        ic_idx_list = [wb_idx_arr, r_idx_arr, l_idx_arr]

        # sign flipping list for wb, R and L
        wb_sign_arr = np.ones(n_components)
        r_sign_arr = matched_idx_arr[2] * r_sign_arr[matched_idx_arr[1]]
        l_sign_arr = matched_idx_arr[2] * l_sign_arr[matched_idx_arr[1]]
        sign_list = [wb_sign_arr, r_sign_arr, l_sign_arr]

        plot_term_comparisons(terms, labels=hemis, ic_idx_list=ic_idx_list,
                          sign_list=sign_list, color_list=['g', 'r', 'b'],
                          top_n=5, bottom_n=5, standardize=True, out_dir=plot_sub_dir)
>>>>>>> 163326d0

    return imgs, score_mats, sign_mats


<<<<<<< HEAD
def main(dataset, key="wb", n_components=20, plot=True,
         max_images=np.inf, scoring='l1norm', query_server=True,
=======
def main(dataset, key="wb", force_match=False, n_components=20,
         max_images=np.inf, scoring='l1norm', query_server=True,plot=True,
>>>>>>> 163326d0
         force=False, nii_dir=None, plot_dir=None, random_state=42):
    """
    Compute components, then run requested comparisons.

    "wb": R- and L- components are first matched to wb components, and concatenated
    based on their match with wb components. Concatenated RL components are calculated
    with and without forced one-to-one matching, then compared to wb components.

    "rl": R- and L- components are compared and matched directly, using R as a ref.
    For forced one-to-one matching, this is identical as lr.

    "lr": R- and L- components are compared and matched directly, using L as a ref.
    For forced one-to-one matching,, this is identical as rl.

    """
    images, term_scores = get_dataset(dataset, max_images=max_images,
                                      query_server=query_server)

    return do_main_analysis(
        dataset=dataset, images=images, term_scores=term_scores,
<<<<<<< HEAD
        key=key, n_components=n_components, plot=plot, scoring=scoring,
        force=force, nii_dir=nii_dir, plot_dir=plot_dir,
=======
        key=key, force_match=force_match, n_components=n_components,
        scoring=scoring, force=force, plot=plot,
        nii_dir=nii_dir, plot_dir=plot_dir,
>>>>>>> 163326d0
        random_state=random_state)


if __name__ == '__main__':
    import warnings
    from argparse import ArgumentParser

    # Look for image computation errors
    warnings.simplefilter('ignore', DeprecationWarning)
    warnings.simplefilter('error', RuntimeWarning)  # Detect bad NV images

    # Arg parsing
    match_methods = ('wb', 'rl', 'lr')
    parser = ArgumentParser(description="Run ICA on individual hemispheres, "
                                        "and whole brain, then compare.\n\n"
                                        "wb = R- and L- components are first matched "
                                        "with wb,and concatenated through the wb-match.\n"
                                        "rl = R- and L- components are directly compared, "
                                        "using R as a ref, then combined based on their "
                                        "spatial similarity.\n"
                                        "lr = same as rl, but using L as a ref")
    parser.add_argument('key', nargs='?', default='wb', choices=match_methods)
    parser.add_argument('--skip_plot', action='store_true', default=False)
    parser.add_argument('--force', action='store_true', default=False)
    parser.add_argument('--offline', action='store_true', default=False)
    parser.add_argument('--no-plot', action='store_true', default=False)
    parser.add_argument('--qc', action='store_true', default=False)
    parser.add_argument('--components', nargs='?', type=int, default=20,
                        dest='n_components')
    parser.add_argument('--dataset', nargs='?', default='neurovault',
                        choices=['neurovault', 'abide', 'nyu'])
    parser.add_argument('--seed', nargs='?', type=int, default=42,
                        dest='random_state')
    parser.add_argument('--scoring', nargs='?', default='l1norm',
                        choices=['l1norm', 'l2norm', 'correlation'])
    args = vars(parser.parse_args())

    # Run qc
    query_server = not args.pop('offline')
    if args.pop('qc'):
        from qc import qc_image_data
        qc_image_data(args['dataset'], query_server=query_server)

    # Run main
<<<<<<< HEAD
    plot = not args.pop('skip_plot') 
=======
    plot = not args.pop('no-plot')
>>>>>>> 163326d0
    main(query_server=query_server, plot=plot, **args)

    plt.show()<|MERGE_RESOLUTION|>--- conflicted
+++ resolved
@@ -93,13 +93,11 @@
     # The sign_mat contains signs that gave the best score for the comparison
     score_mat, sign_mat = compare_components(images, labels, scoring)
 
-    n_components = score_mat.shape[0]
-
     # Plot comparison matrix
     for normalize in [False, True]:
         plot_comparison_matrix(
             score_mat, labels, scoring, normalize=normalize, out_dir=out_dir)
-    
+
     return score_mat, sign_mat
 
 
@@ -126,18 +124,10 @@
     return images, term_scores
 
 
-<<<<<<< HEAD
 def do_main_analysis(dataset, images, term_scores, key="wb", n_components=20,
-                     plot=True, max_images=np.inf, scoring='l1norm', 
-                     query_server=True, force=False, nii_dir=None, 
+                     plot=True, max_images=np.inf, scoring='l1norm',
+                     query_server=True, force=False, nii_dir=None,
                      plot_dir=None, random_state=42, hemis=('wb', 'R', 'L')):
-=======
-def do_main_analysis(dataset, images, term_scores, key="wb",
-                     force_match=False, n_components=20,
-                     scoring='l1norm', query_server=True,
-                     force=False, plot=True, nii_dir=None, plot_dir=None,
-                     random_state=42, hemis=('wb', 'R', 'L')):
->>>>>>> 163326d0
 
     # Output directories
     nii_dir = nii_dir or op.join('ica_nii', dataset, str(n_components))
@@ -176,7 +166,6 @@
 
         img_pair = [imgs[comp[0]], imgs[comp[1]]]
 
-<<<<<<< HEAD
         # Compare components and plot similarity matrix
         # The sign_mat contains signs that gave the best score for the comparison
         score_mat, sign_mat = compare_components_and_plot(images=img_pair, labels=comp,
@@ -185,30 +174,30 @@
         # Store score_mat and sign_mat
         score_mats[comp] = score_mat
         sign_mats[comp] = sign_mat
-        
+
         # Get indices for matching up components for both forced and unforced one-to-one matching
         for force_match in [True, False]:
             force_status = 'forced' if force_match else 'unforced'
             plot_sub_dir = op.join(plot_dir, '%s-match' % force_status)
             match, unmatch = get_match_idx_pair(score_mat, sign_mat, force=force_match)
-            
-            # Store R and L indices/signs to match up R and L 
+
+            # Store R and L indices/signs to match up R and L
             for i, hem in enumerate(comp):
                 if hem in ['R', 'L']:
                     RL_arr[(force_status, hem, "idx")] = match["idx"][i]
                     RL_arr[(force_status, hem, "sign")] = match["sign"][i]
-            
+
             # If plot=True, plot matched (and unmatched, if unforced matching) components
             if plot:
-                plot_component_comparisons(images=img_pair, labels=comp, 
-                                           score_mat=score_mat, sign_mat=sign_mat, 
+                plot_component_comparisons(images=img_pair, labels=comp,
+                                           score_mat=score_mat, sign_mat=sign_mat,
                                            force=force_match, out_dir=plot_sub_dir)
-                           
-    #3) Now match up R and L (forced vs unforced match)
+
+    # 3) Now match up R and L (forced vs unforced match)
     for force_match in [True, False]:
         force_status = 'forced' if force_match else 'unforced'
         plot_sub_dir = op.join(plot_dir, '%s-match' % force_status)
-    
+
         rl_idx_pair = (RL_arr[(force_status, "R", "idx")], RL_arr[(force_status, "L", "idx")])
         rl_sign_pair = (RL_arr[(force_status, "R", "sign")], RL_arr[(force_status, "L", "sign")])
         imgs['RL-%s' % force_status] = concat_RL(R_img=imgs['R'], L_img=imgs['L'],
@@ -217,36 +206,25 @@
 
         # 4) Compare the concatenated image to bilateral components (ie wb vs RL)
         # Note that for wb-matching, diagnal components will be matched by definition
-        comp = ('wb', 'RL-%s'% force_status)
+        comp = ('wb', 'RL-%s' % force_status)
         img_pair = [imgs[comp[0]], imgs[comp[1]]]
         score_mat, sign_mat = compare_components_and_plot(images=img_pair, labels=comp,
                                                           scoring=scoring, out_dir=plot_sub_dir)
-=======
-        # Compare components and plot if plot = True
-        # The sign_mat contains signs that gave the best score for the comparison
-        if plot:
-            score_mat, sign_mat = compare_components_and_plot(images=img_pair, labels=comp,
-                                                          scoring=scoring, force_match=force_match,
-                                                          out_dir=plot_sub_dir)
-        else:
-            score_mat, sign_mat = compare_components(images=img_pair, labels=comp, scoring=scoring)
->>>>>>> 163326d0
 
         # Store score_mat and sign_mat
         score_mats[comp] = score_mat
         sign_mats[comp] = sign_mat
 
-<<<<<<< HEAD
         # If plot=True, plot matched (and unmatched, if unforced matching) components
         if plot:
             plot_component_comparisons(images=img_pair, labels=comp,
                                        score_mat=score_mat, sign_mat=sign_mat,
                                        force=force_match, out_dir=plot_sub_dir)
-        
+
             # Show term comparisons between the matched wb, R and L components
             match, unmatch = get_match_idx_pair(score_mat, sign_mat, force=force_match)
             terms = [imgs[hemi].terms for hemi in hemis]
-        
+
             # component index list for wb, R and L
             wb_idx_arr = match["idx"][0]
             r_idx_arr, l_idx_arr = [arr[match["idx"][1]] for arr in rl_idx_pair]
@@ -256,80 +234,16 @@
             wb_sign_arr = match["sign"][0]
             r_sign_arr, l_sign_arr = [match["sign"][1] * arr[match["idx"][1]] for arr in rl_sign_pair]
             sign_list = [wb_sign_arr, r_sign_arr, l_sign_arr]
-    
+
             plot_term_comparisons(terms, labels=hemis, ic_idx_list=ic_idx_list,
                                   sign_list=sign_list, color_list=['g', 'r', 'b'],
                                   top_n=5, bottom_n=5, standardize=True, out_dir=plot_sub_dir)
-=======
-        # Get indices for matching up R and L components
-        matched_idx_arr, unmatched_idx_arr = get_match_idx_pair(score_mat, sign_mat,
-                                                                force=force_match)
-        if comp[0] == 'R':
-            r_idx_arr = matched_idx_arr[0]
-            r_sign_arr = np.ones(n_components)
-        elif comp[0] == 'L':
-            l_idx_arr = matched_idx_arr[0]
-            l_sign_arr = np.ones(n_components)
-
-        if comp[1] == 'R':
-            r_idx_arr = matched_idx_arr[1]
-            r_sign_arr = matched_idx_arr[2]
-        elif comp[1] == 'L':
-            l_idx_arr = matched_idx_arr[1]
-            l_sign_arr = matched_idx_arr[2]
-
-    # 3) Now match up R and L
-    imgs['RL'] = concat_RL(R_img=imgs['R'], L_img=imgs['L'],
-                           rl_idx_pair=(r_idx_arr, l_idx_arr),
-                           rl_sign_pair=(r_sign_arr, l_sign_arr))
-
-    # 4) Now compare the concatenated image to bilateral components
-    # Note that for wb-matching, diagnal components will be matched by definition
-    comp = ('wb', 'RL')
-    img_pair = [imgs['wb'], imgs['RL']]
-    if plot:
-        score_mat, sign_mat = compare_components_and_plot(images=img_pair, labels=comp,
-                                                      scoring=scoring, force_match=force_match,
-                                                      out_dir=plot_sub_dir)
-    else:
-        score_mat, sign_mat = compare_components(images=img_pair, labels=comp, scoring=scoring)
-
-    # Store score_mat and sign_mat
-    score_mats[comp] = score_mat
-    sign_mats[comp] = sign_mat
-
-    # Show term comparisons between the matched wb, R and L components if plot=True
-    if plot:
-        terms = [imgs[hemi].terms for hemi in hemis]
-        matched_idx_arr, unmatched_idx_arr = get_match_idx_pair(score_mat, sign_mat,
-                                                            force=force_match)
-        # component index list for wb, R and L
-        wb_idx_arr = matched_idx_arr[0]
-        r_idx_arr = r_idx_arr[matched_idx_arr[1]]
-        l_idx_arr = l_idx_arr[matched_idx_arr[1]]
-        ic_idx_list = [wb_idx_arr, r_idx_arr, l_idx_arr]
-
-        # sign flipping list for wb, R and L
-        wb_sign_arr = np.ones(n_components)
-        r_sign_arr = matched_idx_arr[2] * r_sign_arr[matched_idx_arr[1]]
-        l_sign_arr = matched_idx_arr[2] * l_sign_arr[matched_idx_arr[1]]
-        sign_list = [wb_sign_arr, r_sign_arr, l_sign_arr]
-
-        plot_term_comparisons(terms, labels=hemis, ic_idx_list=ic_idx_list,
-                          sign_list=sign_list, color_list=['g', 'r', 'b'],
-                          top_n=5, bottom_n=5, standardize=True, out_dir=plot_sub_dir)
->>>>>>> 163326d0
 
     return imgs, score_mats, sign_mats
 
 
-<<<<<<< HEAD
 def main(dataset, key="wb", n_components=20, plot=True,
          max_images=np.inf, scoring='l1norm', query_server=True,
-=======
-def main(dataset, key="wb", force_match=False, n_components=20,
-         max_images=np.inf, scoring='l1norm', query_server=True,plot=True,
->>>>>>> 163326d0
          force=False, nii_dir=None, plot_dir=None, random_state=42):
     """
     Compute components, then run requested comparisons.
@@ -350,14 +264,8 @@
 
     return do_main_analysis(
         dataset=dataset, images=images, term_scores=term_scores,
-<<<<<<< HEAD
         key=key, n_components=n_components, plot=plot, scoring=scoring,
         force=force, nii_dir=nii_dir, plot_dir=plot_dir,
-=======
-        key=key, force_match=force_match, n_components=n_components,
-        scoring=scoring, force=force, plot=plot,
-        nii_dir=nii_dir, plot_dir=plot_dir,
->>>>>>> 163326d0
         random_state=random_state)
 
 
@@ -402,11 +310,7 @@
         qc_image_data(args['dataset'], query_server=query_server)
 
     # Run main
-<<<<<<< HEAD
-    plot = not args.pop('skip_plot') 
-=======
-    plot = not args.pop('no-plot')
->>>>>>> 163326d0
+    plot = not args.pop('skip_plot')
     main(query_server=query_server, plot=plot, **args)
 
     plt.show()